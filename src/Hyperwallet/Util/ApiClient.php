<?php
namespace Hyperwallet\Util;
use GuzzleHttp\Client;
use GuzzleHttp\Exception\BadResponseException;
use GuzzleHttp\Exception\ConnectException;
use GuzzleHttp\UriTemplate;
use GuzzleHttp\Psr7;
use Hyperwallet\Exception\HyperwalletApiException;
use Hyperwallet\Exception\HyperwalletException;
use Hyperwallet\Model\BaseModel;
use Hyperwallet\Response\ErrorResponse;
use Hyperwallet\Util\HyperwalletEncryption;

/**
 * The internal API client
 *
 * @package Hyperwallet\Util
 */
class ApiClient {

    /**
     * The SDK version number
     *
     * @var string
     */
    const VERSION = '0.1.0';

    /**
     * The Guzzle http client
     * 
     * @var Client
     */
    private $client;

    /**
     * The Encryption service for http client requests/responses
     *
     * @var HyperwalletEncryption
     */
    private $encryption;

    /**
     * Boolean flag that checks if ApiClient is constructed with encryption enabled or not
     *
     * @var boolean
     */
    private $isEncrypted = false;

    /**
     * Creates a instance of the API client
     *
     * @param string $username The API username
     * @param string $password The API password
     * @param string $server The API server to connect to
     * @param array $clientOptions Guzzle Client Options
     * @param array $encryptionData Encryption data to initialize ApiClient with encryption enabled
     */
    public function __construct($username, $password, $server, $clientOptions = array(), $encryptionData = array()) {
        // Setup http client if not specified
        $this->client = new Client(array_merge_recursive(array(
            'base_uri' => $server,
            'auth' => array($username, $password),
            'headers' => array(
                'User-Agent' => 'Hyperwallet PHP SDK v' . self::VERSION,
                'Accept' => 'application/json'
            )
        ), $clientOptions));
        if (!empty($encryptionData) && isset($encryptionData['clientPrivateKeySetLocation']) &&
            isset($encryptionData['hyperwalletKeySetLocation'])) {
            $this->isEncrypted = true;
            $this->encryption = new HyperwalletEncryption($encryptionData['clientPrivateKeySetLocation'], $encryptionData['hyperwalletKeySetLocation']);
        }
    }

    /**
     * Do a POST call to the Hyperwallet API server
     *
     * @param string $partialUrl The url template
     * @param array $uriParams The url template parameters
     * @param BaseModel $data The data to submit
     * @param array $query Query parameters
     * @param array $headers Additional headers
     * @return array
     *
     * @throws HyperwalletApiException
     */
    public function doPost($partialUrl, array $uriParams, BaseModel $data = null, array $query = array(), array $headers = array()) {
        return $this->doRequest('POST', $partialUrl, $uriParams, array(
            'query' => $query,
            'body' => $data ? \GuzzleHttp\json_encode($data->getPropertiesForCreate(), JSON_FORCE_OBJECT) : '{}',
            'headers' => array_merge($headers, array(
                'Content-Type' => 'application/json'
            ))
        ));
    }

    /**
     * Do a PUT call to the Hyperwallet API server
     *
     * @param string $partialUrl The url template
     * @param array $uriParams The url template parameters
     * @param BaseModel $data The data to update
     * @param array $query Query parameters
     * @return array
     *
     * @throws HyperwalletApiException
     */
    public function doPut($partialUrl, array $uriParams, BaseModel $data, array $query) {
        return $this->doRequest('PUT', $partialUrl, $uriParams, array(
            'query' => $query,
            'body' => \GuzzleHttp\json_encode($data->getPropertiesForUpdate(), JSON_FORCE_OBJECT),
            'headers' => array(
                'Content-Type' => 'application/json'
            )
        ));
    }

    /**
     * Do a GET call to the Hyperwallet API server
     *
     * @param string $partialUrl The url template
     * @param array $uriParams The url template parameters
     * @param array $query Query parameters
     * @return array
     *
     * @throws HyperwalletApiException
     */
    public function doGet($partialUrl, array $uriParams, array $query) {
        return $this->doRequest('GET', $partialUrl, $uriParams, array(
            'query' => $query
        ));
    }

    /**
     * Execute API call and map error messages
     *
     * @param string $method The http method
     * @param string $url The url template
     * @param array $urlParams The url template parameters
     * @param array $options The request options
     * @return array
     *
     * @throws HyperwalletApiException
     */
    private function doRequest($method, $url, array $urlParams, array $options) {
        try {
            $uri = new UriTemplate();
            if (!isset($options['headers'])) {
                $options[] = array('headers' => array());
            }
            $options['headers']['Accept'] = 'application/json';
            if ($this->isEncrypted) {
                $options['headers']['Accept'] = 'application/jose+json';
                $options['headers']['Content-Type'] = 'application/jose+json';
                if (isset($options['body'])) {
                    $options['body'] = $this->encryption->encrypt(json_decode($options['body'], true));
                }
            }
            $response = $this->client->request($method, $uri->expand($url, $urlParams), $options);
            if ($response->getStatusCode() === 204) {
                return array();
            }
            $this->checkResponseHeaderContentType($response);
            $body = $this->isEncrypted ? \GuzzleHttp\json_decode(\GuzzleHttp\json_encode($this->encryption->decrypt($response->getBody())), true) :
                \GuzzleHttp\json_decode($response->getBody(), true);
            if (isset($body['links'])) {
                unset($body['links']);
            }
            return $body;
        } catch (ConnectException $e) {
            $errorResponse = new ErrorResponse(0, array('errors' => array(
                array(
                    'message' => 'Could not communicate with ' . $this->client->getConfig('base_uri'),
                    'code' => 'COMMUNICATION_ERROR'
                )
            )));
            throw new HyperwalletApiException($errorResponse, $e);
        } catch (BadResponseException $e) {
            $body = \GuzzleHttp\json_decode($e->getResponse()->getBody(), true);
            $errorResponse = new ErrorResponse($e->getResponse()->getStatusCode(), $body);
            throw new HyperwalletApiException($errorResponse, $e);
        }
    }

    /**
     * Checks whether Content-Type header is valid in response
     *
     * @param string $response Response to be checked
     *
     * @throws HyperwalletException
     */
    private function checkResponseHeaderContentType($response) {
<<<<<<< HEAD
        $contentTypes = Psr7\parse_header($response->getHeader('Content-Type'));
        if (empty($contentTypes) || ((!$this->isEncrypted && $contentTypes[0][0] != 'application/json') ||
            ($this->isEncrypted && $contentTypes[0][0] != 'application/jose+json'))) {
=======
        $contentType = implode('', $response->getHeader('Content-Type'));
        if (empty($contentType) || ((!$this->isEncrypted && strpos($contentType, 'application/json') === false) ||
            ($this->isEncrypted && strpos($contentType, 'application/jose+json') === false ))) {
>>>>>>> 04f08ca3
             throw new HyperwalletException('Invalid Content-Type specified in Response Header');
        }
    }

}<|MERGE_RESOLUTION|>--- conflicted
+++ resolved
@@ -4,7 +4,6 @@
 use GuzzleHttp\Exception\BadResponseException;
 use GuzzleHttp\Exception\ConnectException;
 use GuzzleHttp\UriTemplate;
-use GuzzleHttp\Psr7;
 use Hyperwallet\Exception\HyperwalletApiException;
 use Hyperwallet\Exception\HyperwalletException;
 use Hyperwallet\Model\BaseModel;
@@ -190,15 +189,9 @@
      * @throws HyperwalletException
      */
     private function checkResponseHeaderContentType($response) {
-<<<<<<< HEAD
-        $contentTypes = Psr7\parse_header($response->getHeader('Content-Type'));
-        if (empty($contentTypes) || ((!$this->isEncrypted && $contentTypes[0][0] != 'application/json') ||
-            ($this->isEncrypted && $contentTypes[0][0] != 'application/jose+json'))) {
-=======
         $contentType = implode('', $response->getHeader('Content-Type'));
         if (empty($contentType) || ((!$this->isEncrypted && strpos($contentType, 'application/json') === false) ||
             ($this->isEncrypted && strpos($contentType, 'application/jose+json') === false ))) {
->>>>>>> 04f08ca3
              throw new HyperwalletException('Invalid Content-Type specified in Response Header');
         }
     }
