--- conflicted
+++ resolved
@@ -66,8 +66,6 @@
         $this->validateRequest('POST', '/test', 'test=true', array('test2' => 'value2'), true);
     }
 
-<<<<<<< HEAD
-=======
     public function testDoPost_return_response_with_query_and_header_content_type_with_charset_substring_ahead() {
         // Setup data
         $mockHandler = new MockHandler(array(
@@ -89,7 +87,6 @@
         $this->validateRequest('POST', '/test', 'test=true', array('test2' => 'value2'), true);
     }
 
->>>>>>> 04f08ca3
     public function testDoPost_return_response_without_query() {
         // Setup data
         $mockHandler = new MockHandler(array(
